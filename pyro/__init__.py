from __future__ import division

import warnings
import contextlib
from inspect import isclass

import torch
from torch.autograd import Variable

import pyro
import pyro.poutine as poutine

from pyro.distributions.distribution import Distribution
from pyro.params import param_with_module_name
from pyro.params.param_store import ParamStoreDict
from pyro.poutine import LambdaPoutine, condition, do  # noqa: F401
from pyro.util import zeros, ones, set_rng_seed, apply_stack  # noqa: F401

# global map of params for now
_param_store = ParamStoreDict()

# used to create fully-formed param names, e.g. mymodule$$$mysubmodule.weight
_MODULE_NAMESPACE_DIVIDER = "$$$"


def get_param_store():
    """
    Returns the param store
    """
    return _param_store


def clear_param_store():
    """
    Clears the param store
    """
    return _param_store.clear()


def device(x):
    """
    :param x: Pytorch tensor or Variable
    :type: Pytorch Tensor
    :returns: Pytorch tensor or Variable

    Returns CUDATensor is CUDA is enabled
    """
    if torch.cuda.is_available():
        return x.cuda()
    return x.cpu()


# use pyro optim class to wrap nn optim

_PYRO_STACK = []


def sample(name, fn, *args, **kwargs):
    """
    :param name: name of sample
    :param fn: distribution class or function
    :param obs: observed datum (optional; should only be used in context of inference)
        optionally specified in kwargs
    :returns: sample

    Samples from the distribution and registers it in the trace data structure.
    """
    obs = kwargs.pop("obs", None)
    # check if stack is empty
    # if stack empty, default behavior (defined here)
    if len(_PYRO_STACK) == 0:
        if obs is not None:
            warnings.warn("trying to observe a value outside of inference at " + name,
                          RuntimeWarning)
            return obs
        return fn(*args, **kwargs)
    # if stack not empty, apply everything in the stack?
    else:
        # initialize data structure to pass up/down the stack
        msg = {
            "type": "sample",
            "name": name,
            "fn": fn,
            "is_observed": False,
            "args": args,
            "kwargs": kwargs,
            "value": None,
            "scale": 1.0,
            "map_data_stack": [],
            "done": False,
            "stop": False,
        }
        # handle observation
        if obs is not None:
            msg["value"] = obs
            msg["is_observed"] = True
        # apply the stack and return its return value
        out_msg = apply_stack(msg)
        return out_msg["value"]


def observe(name, fn, obs, *args, **kwargs):
    """
    :param name: name of observation
    :param fn: distribution class or function
    :param obs: observed datum
    :returns: sample

    Alias of pyro.sample.

    Only should be used in the context of inference.
    Calculates the score of the sample and registers
    it in the trace data structure.
    """
    kwargs.update({"obs": obs})
    return sample(name, fn, *args, **kwargs)


class _Subsample(Distribution):
    """
    Randomly select a subsample of a range of indices.

    Internal use only. This should only be used by `iarange`.
    """

    def __init__(self, size, subsample_size):
        """
        :param int size: the size of the range to subsample from
        :param int subsample_size: the size of the returned subsample
        """
        self.size = size
        self.subsample_size = subsample_size

    def sample(self):
        """
        :returns: a random subsample of `range(size)`
        :rtype: torch.autograd.Variable of torch.LongTensor
        """
        assert 0 <= self.subsample_size <= self.size
        return Variable(torch.randperm(self.size)[:self.subsample_size])

    def batch_log_pdf(self, x):
        # This is zero so that iarange can provide an unbiased estimate of
        # the non-subsampled batch_log_pdf.
        return Variable(torch.zeros(0))


@contextlib.contextmanager
def iarange(name, size, subsample_size=0, subsample=None):
    """
    Context manager for ranges indexing iid variables, optionally subsampling.

    WARNING: Subsampling is only correct if all computation is iid within the context.

    By default `subsample_size=False` and this simply yields a `torch.arange(0, size)`.
    If `0<subsample_size<=size` this yields a single random batch of size
    `subsample_size` and scales all log likelihood terms by `size/batch_size`, within
    this context.

    :param str name: A name that will be used for this site in a Trace.
    :param int size: The size of the collection being subsampled (like `stop` in builtin `range`).
    :param int subsample_size: Size of minibatches used in subsampling. Defaults to `size` if set to 0.
    :param subsample: Optional custom subsample for user-defined subsampling schemes.
        If specified, then `subsample_size` will be set to `len(subsample)`.
    :type subsample: Anything supporting `len()`.
    :return: A context manager yielding a single 1-dimensional `torch.Tensor` of indices.

    Examples::

        # This version is vectorized:
        >>> with iarange('data', 100, subsample_size=10) as batch:
                observe('obs', normal, data.index_select(0, batch), mu, sigma)

        # This version manually iterates through the batch to deal with control flow.
        >>> with iarange('data', 100, subsample_size=10) as batch:
                for i in batch:
                    if z[i]:  # Prevents vectorization.
                        observe('obs_{}'.format(i), normal, data[i], mu, sigma)

        # This wraps a user-defined subsampling method for use in pyro:
        >>> with iarange('data', 100, subsample=my_custom_subsample) as batch:
                assert batch is my_custom_subsample
                observe('obs', normal, data.index_select(0, batch), mu, sigma)
    """
    if subsample is not None:
        subsample_size = len(subsample)
        assert subsample_size <= size, 'subsample is larger than size'
    elif subsample_size == 0 or subsample_size >= size:
        subsample_size = size
    if subsample_size == size:
        # If not subsampling, there is no need to scale and we can ignore the _PYRO_STACK.
        yield Variable(torch.LongTensor(list(range(size))))
        return

<<<<<<< HEAD
    if subsample is None:
        subsample = sample(name, Subsample(size, subsample_size))
=======
    subsample = sample(name, _Subsample(size, subsample_size))
>>>>>>> 1b0afa8a
    if len(_PYRO_STACK) == 0:
        yield subsample
    else:
        # Wrap computation in a scaling context.
        scale = size / subsample_size
        with LambdaPoutine(None, name, scale, 'tensor', 0, subsample_size):
            yield subsample


def irange(name, size, subsample_size=0, subsample=None):
    """
    Non-vectorized version of `iarange`. See `iarange` for details.

    :param str name: A name that will be used for this site in a Trace.
    :param int size: The size of the collection being subsampled (like `stop` in builtin `range`).
    :param int subsample_size: Size of minibatches used in subsampling. Defaults to `size` if set to 0.
    :param subsample: Optional custom subsample for user-defined subsampling schemes.
        If specified, then `subsample_size` will be set to `len(subsample)`.
    :type subsample: Anything supporting `len()`.
    :return: A context manager yielding a single 1-dimensional `torch.Tensor` of indices.

    Examples::

        >>> for i in irange('data', 100, subsample_size=10):
                if z[i]:  # Prevents vectorization.
                    observe('obs_{}'.format(i), normal, data[i], mu, sigma)
    """
    if subsample is not None:
        subsample_size = len(subsample)

    with iarange(name, size, subsample_size, subsample) as batch:
        # Wrap computation in an independence context.
        indep_context = LambdaPoutine(None, name, 1.0, 'list', 0, subsample_size)
        if isinstance(batch, Variable):
            batch = batch.data
        for i in batch:
            with indep_context:
                yield i


def map_data(name, data, fn, batch_size=0, batch_dim=0):
    """
    Data subsampling with the important property that all the data are conditionally independent.

    With default values of `batch_size` and `batch_dim`, `map_data` behaves like `map`.
    More precisely, `map_data('foo', data, fn)` is equivalent to `[fn(i, x) for i, x in enumerate(data)]`.

    :param str name: named argument
    :param data: data to subsample
    :param callable fn: a function taking `(index, datum)` pairs, where `dataum = data[index]`
    :param int batch_size: number of samples per batch, or zero for the entire dataset
    :param int batch_dim: dimension to subsample for tensor inputs
    :return: a list of values returned by `fn`
    """
    if isinstance(data, (torch.Tensor, Variable)):
        size = data.size(batch_dim)
        with iarange(name, size, batch_size) as batch:
            return fn(batch, data.index_select(batch_dim, batch))
    else:
        size = len(data)
        return [fn(i, data[i]) for i in irange(name, size, batch_size)]


# XXX this should have the same call signature as torch.Tensor constructors
def param(name, *args, **kwargs):
    """
    :param name: name of parameter
    :returns: parameter

    Saves the variable as a parameter in the param store.
    To interact with the param store or write to disk,
    see `Parameters <parameters.html>`_.
    """
    if len(_PYRO_STACK) == 0:
        return _param_store.get_param(name, *args, **kwargs)
    else:
        msg = {
            "type": "param",
            "name": name,
            "args": args,
            "kwargs": kwargs,
            "scale": 1.0,
            "map_data_stack": [],
            "value": None,
            "done": False,
            "stop": False,
        }
        # apply the stack and return its return value
        out_msg = apply_stack(msg)
        return out_msg["value"]


def module(pyro_name, nn_obj, tags="default", load_from_param_store=False):
    """
    :param pyro_name: name of module
    :type pyro_name: str
    :param nn_obj: the module to be registered with pyro
    :type nn_obj: torch.nn.Module
    :param tags: optional; tags to associate with any parameters inside the module
    :type tags: string or iterable of strings
    :param load_from_param_store: whether to overwrite parameters in the pytorch module with the values found
        in the paramstore
    :type load_from_param_store: bool
    :returns: torch.nn.Module

    Takes a torch.nn.Module and registers its parameters with the param store.
    In conjunction with the param store save() and load() functionality, this
    allows the user to save and load modules.
    """
    assert hasattr(nn_obj, "parameters"), "module has no parameters"
    assert _MODULE_NAMESPACE_DIVIDER not in pyro_name, "improper module name, since contains %s" %\
        _MODULE_NAMESPACE_DIVIDER

    if isclass(nn_obj):
        raise NotImplementedError("pyro.module does not support class constructors for " +
                                  "the argument nn_obj")

    # basically get a unique identifier for the data based on where it is in memory
    def _cdata(t):
        if isinstance(t, torch.autograd.Variable):
            return t.data._cdata
        else:
            return t._cdata

    # copy in place; supports both Variable and Tensor args
    def _copy_in_place(source, target):
        t = target.data if isinstance(target, torch.autograd.Variable) else target
        s = source.data if isinstance(source, torch.autograd.Variable) else source
        t.copy_(s)

    for param_name, param in nn_obj.named_parameters():
        # register the parameter in the module with pyro
        # this only does something substantive if the parameter hasn't been seen before
        full_param_name = param_with_module_name(pyro_name, param_name)
        returned_param = pyro.param(full_param_name, param, tags=tags)
        # optional: if the data behind the parameter in the actual module is stale w.r.t. the parameter
        # registered with pyro then overwrite it with the paramstore copy
        if load_from_param_store and _cdata(param) != _cdata(returned_param):
            _copy_in_place(source=returned_param, target=param)
            pyro.get_param_store().replace_param(full_param_name, new_param=param, old_param=returned_param)

    return nn_obj


def random_module(name, nn_module, prior, *args, **kwargs):
    """
    :param name: name of pyro module
    :param nn_module: pytorch nn module
    :param prior: prior distribution or iterable over distributions
    :returns: a callable which returns a sampled module

    Places a prior over the parameters of the nn module
    """
    assert hasattr(nn_module, "parameters"), "Module is not a NN module."
    # register params in param store
    lifted_fn = poutine.lift(pyro.module, prior, *args, **kwargs)
    return lambda: lifted_fn(name, nn_module)<|MERGE_RESOLUTION|>--- conflicted
+++ resolved
@@ -192,12 +192,8 @@
         yield Variable(torch.LongTensor(list(range(size))))
         return
 
-<<<<<<< HEAD
     if subsample is None:
-        subsample = sample(name, Subsample(size, subsample_size))
-=======
-    subsample = sample(name, _Subsample(size, subsample_size))
->>>>>>> 1b0afa8a
+        subsample = sample(name, _Subsample(size, subsample_size))
     if len(_PYRO_STACK) == 0:
         yield subsample
     else:
